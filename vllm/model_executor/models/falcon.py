--- conflicted
+++ resolved
@@ -29,21 +29,30 @@
 from vllm.model_executor.input_metadata import InputMetadata
 from vllm.model_executor.layers.activation import get_act_fn
 from vllm.model_executor.layers.attention import PagedAttention
-from vllm.model_executor.layers.linear import (ColumnParallelLinear,
-                                               LinearMethodBase,
-                                               QKVParallelLinear,
-                                               RowParallelLinear)
+from vllm.model_executor.layers.linear import (
+    ColumnParallelLinear,
+    LinearMethodBase,
+    QKVParallelLinear,
+    RowParallelLinear,
+)
 from vllm.model_executor.layers.rotary_embedding import get_rope
 from vllm.model_executor.layers.sampler import Sampler
 from vllm.model_executor.layers.vocab_parallel_embedding import (
-    VocabParallelEmbedding, ParallelLMHead)
+    VocabParallelEmbedding,
+    ParallelLMHead,
+)
 from vllm.model_executor.parallel_utils.communication_op import (
-    tensor_model_parallel_all_reduce)
+    tensor_model_parallel_all_reduce,
+)
 from vllm.model_executor.parallel_utils.parallel_state import (
-    get_tensor_model_parallel_rank, get_tensor_model_parallel_world_size)
+    get_tensor_model_parallel_rank,
+    get_tensor_model_parallel_world_size,
+)
 from vllm.model_executor.sampling_metadata import SamplingMetadata
-from vllm.model_executor.weight_utils import (default_weight_loader,
-                                              hf_model_weights_iterator)
+from vllm.model_executor.weight_utils import (
+    default_weight_loader,
+    hf_model_weights_iterator,
+)
 from vllm.sequence import SamplerOutput
 from vllm.transformers_utils.configs import RWConfig
 
@@ -52,30 +61,30 @@
 
 
 def _get_alibi_slopes(total_num_heads: int) -> torch.Tensor:
-    closest_power_of_2 = 2**math.floor(math.log2(total_num_heads))
-    base = torch.tensor(2**(-(2**-(math.log2(closest_power_of_2) - 3))),
-                        dtype=torch.float32)
+    closest_power_of_2 = 2 ** math.floor(math.log2(total_num_heads))
+    base = torch.tensor(
+        2 ** (-(2 ** -(math.log2(closest_power_of_2) - 3))), dtype=torch.float32
+    )
     powers = torch.arange(1, 1 + closest_power_of_2, dtype=torch.int32)
     slopes = torch.pow(base, powers)
 
     if closest_power_of_2 != total_num_heads:
         extra_base = torch.tensor(
-            2**(-(2**-(math.log2(2 * closest_power_of_2) - 3))),
-            dtype=torch.float32)
-        num_remaining_heads = min(closest_power_of_2,
-                                  total_num_heads - closest_power_of_2)
-        extra_powers = torch.arange(1,
-                                    1 + 2 * num_remaining_heads,
-                                    2,
-                                    dtype=torch.int32)
-        slopes = torch.cat(
-            [slopes, torch.pow(extra_base, extra_powers)], dim=0)
+            2 ** (-(2 ** -(math.log2(2 * closest_power_of_2) - 3))),
+            dtype=torch.float32,
+        )
+        num_remaining_heads = min(
+            closest_power_of_2, total_num_heads - closest_power_of_2
+        )
+        extra_powers = torch.arange(
+            1, 1 + 2 * num_remaining_heads, 2, dtype=torch.int32
+        )
+        slopes = torch.cat([slopes, torch.pow(extra_base, extra_powers)], dim=0)
 
     return slopes
 
 
 class FalconAttention(nn.Module):
-
     def __init__(
         self,
         config: FalconConfig,
@@ -125,52 +134,63 @@
 
         # Layer-wise attention scaling
         self.inv_norm_factor = 1.0 / math.sqrt(self.head_dim)
-        self.reduce_row_parallel_results = not (config.new_decoder_architecture
-                                                or config.parallel_attn)
+        self.reduce_row_parallel_results = not (
+            config.new_decoder_architecture or config.parallel_attn
+        )
         self.dense = RowParallelLinear(
             self.hidden_size,
             self.hidden_size,
             bias=config.bias,
             skip_bias_add=True,
             linear_method=linear_method,
-            reduce_results=self.reduce_row_parallel_results)
+            reduce_results=self.reduce_row_parallel_results,
+        )
 
         self.use_rotary = config.rotary
         self.use_alibi = config.alibi
-        assert not (self.use_rotary and self.use_alibi), (
-            "Rotary and alibi are mutually exclusive.")
+        assert not (
+            self.use_rotary and self.use_alibi
+        ), "Rotary and alibi are mutually exclusive."
 
         if self.use_rotary:
             rope_theta = getattr(config, "rope_theta", 10000)
-            max_position_embeddings = getattr(config,
-                                              "max_position_embeddings", 8192)
+            max_position_embeddings = getattr(
+                config, "max_position_embeddings", 8192
+            )
             self.rotary_emb = get_rope(
                 self.head_dim,
                 rotary_dim=self.head_dim,
                 max_position=max_position_embeddings,
                 base=rope_theta,
             )
-            self.attn = PagedAttention(self.num_heads,
-                                       self.head_dim,
-                                       self.inv_norm_factor,
-                                       num_kv_heads=self.num_kv_heads)
+            self.attn = PagedAttention(
+                self.num_heads,
+                self.head_dim,
+                self.inv_norm_factor,
+                num_kv_heads=self.num_kv_heads,
+            )
         elif self.use_alibi:
             tp_rank = get_tensor_model_parallel_rank()
             head_start = tp_rank * self.num_heads
             head_end = (tp_rank + 1) * self.num_heads
-            alibi_slopes = (_get_alibi_slopes(self.total_num_heads) *
-                            self.inv_norm_factor)
+            alibi_slopes = (
+                _get_alibi_slopes(self.total_num_heads) * self.inv_norm_factor
+            )
             alibi_slopes = alibi_slopes[head_start:head_end].tolist()
-            self.attn = PagedAttention(self.num_heads,
-                                       self.head_dim,
-                                       self.inv_norm_factor,
-                                       num_kv_heads=self.num_kv_heads,
-                                       alibi_slopes=alibi_slopes)
-        else:
-            self.attn = PagedAttention(self.num_heads,
-                                       self.head_dim,
-                                       scale=self.inv_norm_factor,
-                                       num_kv_heads=self.num_kv_heads)
+            self.attn = PagedAttention(
+                self.num_heads,
+                self.head_dim,
+                self.inv_norm_factor,
+                num_kv_heads=self.num_kv_heads,
+                alibi_slopes=alibi_slopes,
+            )
+        else:
+            self.attn = PagedAttention(
+                self.num_heads,
+                self.head_dim,
+                scale=self.inv_norm_factor,
+                num_kv_heads=self.num_kv_heads,
+            )
 
     def forward(
         self,
@@ -187,14 +207,14 @@
         if self.use_rotary:
             q, k = self.rotary_emb(positions, q, k)
         k_cache, v_cache = kv_cache
-        attn_output = self.attn(q, k, v, k_cache, v_cache, input_metadata,
-                                cache_event)
+        attn_output = self.attn(
+            q, k, v, k_cache, v_cache, input_metadata, cache_event
+        )
         attn_output, bias = self.dense(attn_output)
         return attn_output, bias
 
 
 class FalconMLP(nn.Module):
-
     def __init__(
         self,
         config: FalconConfig,
@@ -203,22 +223,26 @@
         super().__init__()
         hidden_size = config.hidden_size
 
-        self.dense_h_to_4h = ColumnParallelLinear(hidden_size,
-                                                  4 * hidden_size,
-                                                  bias=config.bias,
-                                                  skip_bias_add=True,
-                                                  linear_method=linear_method)
+        self.dense_h_to_4h = ColumnParallelLinear(
+            hidden_size,
+            4 * hidden_size,
+            bias=config.bias,
+            skip_bias_add=True,
+            linear_method=linear_method,
+        )
         quant_config = getattr(linear_method, "quant_config", None)
         self.act = get_act_fn("gelu", quant_config, 4 * hidden_size)
-        self.reduce_row_parallel_results = not (config.new_decoder_architecture
-                                                or config.parallel_attn)
+        self.reduce_row_parallel_results = not (
+            config.new_decoder_architecture or config.parallel_attn
+        )
         self.dense_4h_to_h = RowParallelLinear(
             4 * hidden_size,
             hidden_size,
             bias=config.bias,
             skip_bias_add=True,
             reduce_results=self.reduce_row_parallel_results,
-            linear_method=linear_method)
+            linear_method=linear_method,
+        )
 
     def forward(self, x: torch.Tensor) -> torch.Tensor:
         # NOTE(zhuohan): Following huggingface, we do not fuse bias add here.
@@ -231,7 +255,6 @@
 
 
 class FalconDecoderLayer(nn.Module):
-
     def __init__(
         self,
         config: FalconConfig,
@@ -246,19 +269,21 @@
 
         if config.new_decoder_architecture:
             # The layer norm before self-attention
-            self.ln_attn = LayerNorm(hidden_size,
-                                     eps=config.layer_norm_epsilon)
+            self.ln_attn = LayerNorm(hidden_size, eps=config.layer_norm_epsilon)
             # The layer norm before the MLP
             self.ln_mlp = LayerNorm(hidden_size, eps=config.layer_norm_epsilon)
         else:
-            self.input_layernorm = LayerNorm(hidden_size,
-                                             eps=config.layer_norm_epsilon)
+            self.input_layernorm = LayerNorm(
+                hidden_size, eps=config.layer_norm_epsilon
+            )
             if not config.parallel_attn:
                 self.post_attention_layernorm = LayerNorm(
-                    hidden_size, eps=config.layer_norm_epsilon)
-
-        self.reduce_row_parallel_results = not (config.new_decoder_architecture
-                                                or config.parallel_attn)
+                    hidden_size, eps=config.layer_norm_epsilon
+                )
+
+        self.reduce_row_parallel_results = not (
+            config.new_decoder_architecture or config.parallel_attn
+        )
 
     def forward(
         self,
@@ -316,7 +341,6 @@
 
 
 class FalconModel(nn.Module):
-
     def __init__(
         self,
         config: FalconConfig,
@@ -335,10 +359,12 @@
         )
 
         # Transformer blocks
-        self.h = nn.ModuleList([
-            FalconDecoderLayer(config, linear_method)
-            for _ in range(config.num_hidden_layers)
-        ])
+        self.h = nn.ModuleList(
+            [
+                FalconDecoderLayer(config, linear_method)
+                for _ in range(config.num_hidden_layers)
+            ]
+        )
 
         # Final Layer Norm
         self.ln_f = LayerNorm(self.embed_dim, eps=config.layer_norm_epsilon)
@@ -369,7 +395,6 @@
 
 
 class FalconForCausalLM(nn.Module):
-
     def __init__(
         self,
         config: FalconConfig,
@@ -392,12 +417,8 @@
         kv_caches: List[KVCache],
         input_metadata: InputMetadata,
         cache_events: Optional[List[torch.cuda.Event]],
-<<<<<<< HEAD
         inputs_embeds: torch.Tensor,
-    ) -> SamplerOutput:
-=======
     ) -> torch.Tensor:
->>>>>>> 60dc62dc
         hidden_states = self.transformer(
             input_ids,
             positions,
@@ -413,15 +434,18 @@
         hidden_states: torch.Tensor,
         sampling_metadata: SamplingMetadata,
     ) -> SamplerOutput:
-        next_tokens = self.sampler(self.lm_head.weight, hidden_states,
-                                   sampling_metadata)
+        next_tokens = self.sampler(
+            self.lm_head.weight, hidden_states, sampling_metadata
+        )
         return next_tokens
 
-    def load_weights(self,
-                     model_name_or_path: str,
-                     cache_dir: Optional[str] = None,
-                     load_format: str = "auto",
-                     revision: Optional[str] = None):
+    def load_weights(
+        self,
+        model_name_or_path: str,
+        cache_dir: Optional[str] = None,
+        load_format: str = "auto",
+        revision: Optional[str] = None,
+    ):
         total_num_heads = self.config.num_attention_heads
         if self.config.new_decoder_architecture:
             total_num_kv_heads = self.config.num_kv_heads
@@ -432,74 +456,44 @@
         num_query_heads_per_kv_head = total_num_heads // total_num_kv_heads
         params_dict = dict(self.named_parameters())
         for name, loaded_weight in hf_model_weights_iterator(
-                model_name_or_path, cache_dir, load_format, revision):
+            model_name_or_path, cache_dir, load_format, revision
+        ):
             param = params_dict[name]
             if "query_key_value" in name:
                 output_dim = getattr(param, "output_dim", None)
                 loaded_weight_shape = loaded_weight.shape
                 loaded_weight = loaded_weight.view(
-<<<<<<< HEAD
-                    total_num_kv_heads, num_query_heads_per_kv_head + 2,
-                    head_size, *loaded_weight_size[1:])
-
-                wq = loaded_weight[:, :-2].reshape(-1, *loaded_weight_size[1:])
-                wk = loaded_weight[:, [-2]].reshape(-1,
-                                                    *loaded_weight_size[1:])
-                wv = loaded_weight[:, [-1]].reshape(-1,
-                                                    *loaded_weight_size[1:])
-
-                wq = wq[head_size * head_start:head_size * head_end]
-                wk = wk[head_size * kv_head_start:head_size * kv_head_end]
-                wv = wv[head_size * kv_head_start:head_size * kv_head_end]
-
-                if separated_q_kv:
-                    loaded_weight_q = wq
-                    loaded_weight_kv = torch.cat([wk, wv], dim=0)
-                    q_weight_name = name.replace("query_key_value", "query")
-                    kv_weight_name = name.replace("query_key_value",
-                                                  "key_value")
-                    load_tensor_parallel_weights(state_dict[q_weight_name],
-                                                 loaded_weight_q,
-                                                 q_weight_name,
-                                                 self._column_parallel_weights,
-                                                 self._row_parallel_weights,
-                                                 tp_rank)
-                    load_tensor_parallel_weights(state_dict[kv_weight_name],
-                                                 loaded_weight_kv,
-                                                 kv_weight_name,
-                                                 self._column_parallel_weights,
-                                                 self._row_parallel_weights,
-                                                 tp_rank)
-                    continue
-                else:
-                    loaded_weight = torch.cat([wq, wk, wv], dim=0)
-
-            param = state_dict[name]
-            load_tensor_parallel_weights(param, loaded_weight, name,
-                                         self._column_parallel_weights,
-                                         self._row_parallel_weights, tp_rank)
+                    loaded_weight_shape[:output_dim]
+                    + (total_num_kv_heads, num_query_heads_per_kv_head + 2, -1)
+                    + loaded_weight_shape[output_dim + 1 :]
+                )
+                wq = loaded_weight.narrow(
+                    output_dim + 1, 0, num_query_heads_per_kv_head
+                ).reshape(
+                    *loaded_weight_shape[:output_dim],
+                    -1,
+                    *loaded_weight_shape[output_dim + 1 :]
+                )
+                wk = loaded_weight.narrow(
+                    output_dim + 1, num_query_heads_per_kv_head, 1
+                ).reshape(
+                    *loaded_weight_shape[:output_dim],
+                    -1,
+                    *loaded_weight_shape[output_dim + 1 :]
+                )
+                wv = loaded_weight.narrow(
+                    output_dim + 1, num_query_heads_per_kv_head + 1, 1
+                ).reshape(
+                    *loaded_weight_shape[:output_dim],
+                    -1,
+                    *loaded_weight_shape[output_dim + 1 :]
+                )
+                loaded_weight = torch.cat([wq, wk, wv], dim=output_dim)
+
+            weight_loader = getattr(
+                param, "weight_loader", default_weight_loader
+            )
+            weight_loader(param, loaded_weight)
 
     def get_input_embeddings(self):
-        return self.transformer.word_embeddings
-=======
-                    loaded_weight_shape[:output_dim] +
-                    (total_num_kv_heads, num_query_heads_per_kv_head + 2, -1) +
-                    loaded_weight_shape[output_dim + 1:])
-                wq = loaded_weight.narrow(
-                    output_dim + 1, 0, num_query_heads_per_kv_head).reshape(
-                        *loaded_weight_shape[:output_dim], -1,
-                        *loaded_weight_shape[output_dim + 1:])
-                wk = loaded_weight.narrow(
-                    output_dim + 1, num_query_heads_per_kv_head,
-                    1).reshape(*loaded_weight_shape[:output_dim], -1,
-                               *loaded_weight_shape[output_dim + 1:])
-                wv = loaded_weight.narrow(
-                    output_dim + 1, num_query_heads_per_kv_head + 1,
-                    1).reshape(*loaded_weight_shape[:output_dim], -1,
-                               *loaded_weight_shape[output_dim + 1:])
-                loaded_weight = torch.cat([wq, wk, wv], dim=output_dim)
-
-            weight_loader = getattr(param, "weight_loader",
-                                    default_weight_loader)
-            weight_loader(param, loaded_weight)
->>>>>>> 60dc62dc
+        return self.transformer.word_embeddings