--- conflicted
+++ resolved
@@ -96,7 +96,8 @@
         self.request_counter = Counter()
 
     def get_tokenizer(
-            self) -> Union[PreTrainedTokenizer, PreTrainedTokenizerFast]:
+        self,
+    ) -> Union[PreTrainedTokenizer, PreTrainedTokenizerFast]:
         return self.llm_engine.tokenizer
 
     def set_tokenizer(
@@ -134,24 +135,32 @@
             A list of `RequestOutput` objects containing the generated
             completions in the same order as the input prompts.
         """
-        if (prompts is None and prompt_token_ids is None
-                and prompt_embeds is None):
+        if (
+            prompts is None
+            and prompt_token_ids is None
+            and prompt_embeds is None
+        ):
             raise ValueError(
                 "Either prompts, prompt_token_ids or prompt_token_embeds "
-                "must be provided.")
+                "must be provided."
+            )
         if isinstance(prompts, str):
             # Convert a single prompt to a list.
             prompts = [prompts]
-        if (prompts is not None and prompt_token_ids is not None
-                and len(prompts) != len(prompt_token_ids)):
-            raise ValueError("The lengths of prompts and prompt_token_ids "
-                             "must be the same.")
+        if (
+            prompts is not None
+            and prompt_token_ids is not None
+            and len(prompts) != len(prompt_token_ids)
+        ):
+            raise ValueError(
+                "The lengths of prompts and prompt_token_ids "
+                "must be the same."
+            )
         if sampling_params is None:
             # Use default sampling params.
             sampling_params = SamplingParams()
 
         # Add requests to the engine.
-<<<<<<< HEAD
         if prompts is not None:
             num_requests = len(prompts)
         elif prompt_token_ids is not None:
@@ -161,27 +170,13 @@
 
         for i in range(num_requests):
             prompt = prompts[i] if prompts is not None else None
-            if prompt_token_ids is None:
-                token_ids = None
-            else:
-                token_ids = prompt_token_ids[i]
-            if prompt_embeds is None:
-                embeds = None
-            else:
-                embeds = prompt_embeds[i]
-            self._add_request(prompt,
-                              sampling_params,
-                              token_ids,
-                              prompt_embeds=embeds)
-=======
-        num_requests = len(prompts) if prompts is not None else len(
-            prompt_token_ids)
-        for i in range(num_requests):
-            prompt = prompts[i] if prompts is not None else None
-            token_ids = None if prompt_token_ids is None else prompt_token_ids[
-                i]
-            self._add_request(prompt, sampling_params, token_ids)
->>>>>>> 60dc62dc
+            token_ids = (
+                None if prompt_token_ids is None else prompt_token_ids[i]
+            )
+            prompt_embeds = None if prompt_embeds is None else prompt_embeds[i]
+            self._add_request(
+                prompt, sampling_params, token_ids, prompt_embeds=prompt_embeds
+            )
         return self._run_engine(use_tqdm)
 
     def _add_request(
